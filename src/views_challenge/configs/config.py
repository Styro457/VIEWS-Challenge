"""
Config file for accessing settings located from environment variables
Using pydantic-settings would be cleaner, but it conflicts with views_pipeline_core
"""
import os
from dotenv import load_dotenv
from pydantic import BaseModel, Field, ValidationError

load_dotenv()  # load .env into os.environ


class Settings(BaseModel):
    port: int = Field(8000, description="Server port")
    
<<<<<<< HEAD
    database_url: str = Field(None, description="Database connection URL")
    use_api_keys: bool = Field(True, description="Use API keys for authentification")
    
=======
    database_url: str = Field("", description="Database connection URL")
    database_user: str = Field("", description="Database username")
    database_password: str = Field("", description="Database password")
    database_port: int = Field(5432, description="Database port")
    default_daily_requests_limit: int = Field(1000, description="Default daily requests limit per API key")
    key_life_span: int = Field(90, description="API key life span in days")
    keys_mode: bool = Field(True, description="Enable API key support")
    rate_limit_requests: int = Field(100, description="Number of requests allowed in the rate limit window")
    rate_limit_window: int = Field(60, description="Rate limit window in minutes")


>>>>>>> 7321c8a8
    response_compression_min: int = Field(1024, description="Minimum size for compression")
    cell_request_default_limit: int = Field(50, description="Default request limit")
    cell_request_max_limit: int = Field(500, description="Maximum request limit")
    timeout: int = Field(60, description="Request timeout in seconds")
    
    debug: bool = Field(False, description="Enable debug mode")

    @classmethod
    def from_env(cls):
        raw = {}
        for field in cls.model_fields.keys():
            env_key = field.upper()
            if env_key in os.environ:
                raw[field] = os.environ[env_key]
        return cls(**raw)


try:
    settings = Settings.from_env()
except ValidationError as e:
    raise RuntimeError(f"Invalid environment configuration: {e}")<|MERGE_RESOLUTION|>--- conflicted
+++ resolved
@@ -11,27 +11,21 @@
 
 class Settings(BaseModel):
     port: int = Field(8000, description="Server port")
-    
-<<<<<<< HEAD
-    database_url: str = Field(None, description="Database connection URL")
-    use_api_keys: bool = Field(True, description="Use API keys for authentification")
-    
-=======
+        
     database_url: str = Field("", description="Database connection URL")
     database_user: str = Field("", description="Database username")
     database_password: str = Field("", description="Database password")
     database_port: int = Field(5432, description="Database port")
+    
     default_daily_requests_limit: int = Field(1000, description="Default daily requests limit per API key")
+    
     key_life_span: int = Field(90, description="API key life span in days")
     keys_mode: bool = Field(True, description="Enable API key support")
+
     rate_limit_requests: int = Field(100, description="Number of requests allowed in the rate limit window")
     rate_limit_window: int = Field(60, description="Rate limit window in minutes")
 
-
->>>>>>> 7321c8a8
     response_compression_min: int = Field(1024, description="Minimum size for compression")
-    cell_request_default_limit: int = Field(50, description="Default request limit")
-    cell_request_max_limit: int = Field(500, description="Maximum request limit")
     timeout: int = Field(60, description="Request timeout in seconds")
     
     debug: bool = Field(False, description="Enable debug mode")
