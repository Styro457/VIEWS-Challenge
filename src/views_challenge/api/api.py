import json
import os
from enum import Enum
from typing import List, Optional

from fastapi import APIRouter, Query

<<<<<<< HEAD
country_list_path = "./m49-list.json"
# pandas reads the file relative to location from where the program is executed
parquet_filepath = os.path.join(os.path.dirname(__file__), "preds_001.parquet")
print(parquet_filepath)
=======
from views_challenge.data.data import (
    get_all_months,
    get_all_cells,
    get_all_countries,
    get_cells_with_filters
)
from views_challenge.data.models import CellsResponse
>>>>>>> 435389b1


class ViolenceType(str, Enum):
    os = "os"
    ns = "ns"
    sb = "sb"


<<<<<<< HEAD
class ReturnParameters(str, Enum):
    grid_id = "grid_id"
    lat_lon = "lat_lon"
    country_id = "country_id"
    map_value = "map_value"
    ci_50 = "ci_50"
    ci_90 = "ci_90"
    ci_99 = "ci_99"
    prob_above_10 = "prob_above_10"
    prob_above_20 = "prob_above_20"
    prob_above_30 = "prob_above_30"
    prob_above_40 = "prob_above_40"
    prob_above_50 = "prob_above_50"
    prob_above_60 = "prob_above_60"


def decode_country(country_id):
    """Returns country name based on M49 ID"""
    with open(country_list_path, 'r', encoding='utf-8') as file:
        data = json.load(file)
        countries_list = data["countries"]
        for country in countries_list:
            if int(country["m49code"]) == country_id:
                return country["name"]
        return None


def decode_month(month_id):
    return


router = APIRouter()


@router.get(path="/all_months")
def get_all_months():
    """Returns all available months"""
    df = pandas.read_parquet(parquet_filepath, engine="pyarrow")
    df = df.reset_index()
    unique_months = df['month_id'].unique()
    return unique_months.tolist()
=======
router = APIRouter()


@router.get("/months")
def get_available_months():
    """Get all available month IDs."""
    months = get_all_months()
    return {"months": months, "count": len(months)}

>>>>>>> 435389b1

@router.get("/countries")
def get_available_countries():
    """Get all available country IDs."""
    countries = get_all_countries()
    return {"countries": countries, "count": len(countries)}

<<<<<<< HEAD
@router.get(path="/all_cells")
def get_all_cells():
    """Returns all available cells"""
    df = pandas.read_parquet(parquet_filepath, engine="pyarrow")
    df = df.reset_index()
    unique_cells = df['priogrid_id'].unique()
    return unique_cells.tolist()
=======
>>>>>>> 435389b1

@router.get("/cells", response_model=CellsResponse)
def get_cells_by_filters(
    ids: Optional[List[int]] = Query(None, description="List of grid cell IDs"),
    month_range_start: Optional[int] = Query(None, description="Start month ID"),
    month_range_end: Optional[int] = Query(None, description="End month ID"),
    country_id: Optional[int] = Query(None, description="Country ID"),
    violence_types: Optional[List[ViolenceType]] = Query(None, description="Violence types to include"),
    limit: int = Query(10, description="Maximum number of cells to return")
):
    """
    Get grid cells with comprehensive forecast data.

    Default behavior (no query params):
    - Returns first 10 cells
    - Includes all violence types (sb, ns, os)
    - Includes all available months for those cells

    With query params: Filters as specified
    """
<<<<<<< HEAD
    Applies filters to the dataframe
    kwargs - filtering parameters e.g. country_id"""

    filtered_df = df.copy()
    if priogrid_ids:
        filtered_df = filtered_df[filtered_df["priogrid_id"].isin(priogrid_ids)]
    if month_range_end and month_range_start:
        filtered_df = filtered_df[
            (filtered_df["month_id"] >= month_range_start) & (filtered_df["month_id"] <= month_range_end)]
    if country_id:
        filtered_df = filtered_df[filtered_df["country_id"] == country_id]
    return filtered_df


@router.get(path="/cells")
def get_cells_by(ids: List[int] = Query(None, description="List of Cells IDs"), month_range_start: int = None,
                 month_range_end: int = None, country_id: int = None, violence_type: ViolenceType = Query(None),
                 return_param_selection: List[ReturnParameters] = Query(...)):
    """Returns all cells that match the criteria passed as query parameters"""
    print(
        f"IDs: {ids}\nMonth Range:{month_range_start} - {month_range_end}\nCountry: {country_id}\nViolence Type: {violence_type}\nParams requested: {return_param_selection}")
    df = pandas.read_parquet(parquet_filepath, engine="pyarrow")
    df = df.reset_index()
    filtered_df = filter_file(df, priogrid_ids=ids, month_range_start=month_range_start,
                              month_range_end=month_range_end,
                              country_id=country_id)
=======

    # Set defaults when no filters provided
    if not any([ids, month_range_start, month_range_end, country_id]):
        # Get first N cells as default
        all_cells = get_all_cells()
        ids = all_cells[:limit]

    # Convert enum values to strings
    violence_type_strings = None
    if violence_types:
        violence_type_strings = [vt.value for vt in violence_types]

    return get_cells_with_filters(
        priogrid_ids=ids,
        month_range_start=month_range_start,
        month_range_end=month_range_end,
        country_id=country_id,
        violence_types=violence_type_strings
    )


@router.get("/health")
def health_check():
    """Health check endpoint."""
    try:
        months = get_all_months()
        cells = get_all_cells()
        countries = get_all_countries()

        return {
            "status": "healthy",
            "data_loaded": True,
            "total_months": len(months),
            "total_cells": len(cells),
            "total_countries": len(countries)
        }
    except Exception as e:
        return {
            "status": "unhealthy",
            "data_loaded": False,
            "error": str(e)
        }
>>>>>>> 435389b1
<|MERGE_RESOLUTION|>--- conflicted
+++ resolved
@@ -5,12 +5,6 @@
 
 from fastapi import APIRouter, Query
 
-<<<<<<< HEAD
-country_list_path = "./m49-list.json"
-# pandas reads the file relative to location from where the program is executed
-parquet_filepath = os.path.join(os.path.dirname(__file__), "preds_001.parquet")
-print(parquet_filepath)
-=======
 from views_challenge.data.data import (
     get_all_months,
     get_all_cells,
@@ -18,16 +12,18 @@
     get_cells_with_filters
 )
 from views_challenge.data.models import CellsResponse
->>>>>>> 435389b1
 
 
 class ViolenceType(str, Enum):
     os = "os"
     ns = "ns"
     sb = "sb"
+    
+country_list_path = "./m49-list.json"
+# pandas reads the file relative to location from where the program is executed
+parquet_filepath = os.path.join(os.path.dirname(__file__), "preds_001.parquet")
 
 
-<<<<<<< HEAD
 class ReturnParameters(str, Enum):
     grid_id = "grid_id"
     lat_lon = "lat_lon"
@@ -62,32 +58,19 @@
 router = APIRouter()
 
 
-@router.get(path="/all_months")
-def get_all_months():
-    """Returns all available months"""
-    df = pandas.read_parquet(parquet_filepath, engine="pyarrow")
-    df = df.reset_index()
-    unique_months = df['month_id'].unique()
-    return unique_months.tolist()
-=======
-router = APIRouter()
-
-
 @router.get("/months")
 def get_available_months():
     """Get all available month IDs."""
     months = get_all_months()
     return {"months": months, "count": len(months)}
 
->>>>>>> 435389b1
-
+ 
 @router.get("/countries")
 def get_available_countries():
     """Get all available country IDs."""
     countries = get_all_countries()
     return {"countries": countries, "count": len(countries)}
 
-<<<<<<< HEAD
 @router.get(path="/all_cells")
 def get_all_cells():
     """Returns all available cells"""
@@ -95,8 +78,6 @@
     df = df.reset_index()
     unique_cells = df['priogrid_id'].unique()
     return unique_cells.tolist()
-=======
->>>>>>> 435389b1
 
 @router.get("/cells", response_model=CellsResponse)
 def get_cells_by_filters(
@@ -116,8 +97,6 @@
     - Includes all available months for those cells
 
     With query params: Filters as specified
-    """
-<<<<<<< HEAD
     Applies filters to the dataframe
     kwargs - filtering parameters e.g. country_id"""
 
@@ -144,7 +123,6 @@
     filtered_df = filter_file(df, priogrid_ids=ids, month_range_start=month_range_start,
                               month_range_end=month_range_end,
                               country_id=country_id)
-=======
 
     # Set defaults when no filters provided
     if not any([ids, month_range_start, month_range_end, country_id]):
@@ -186,5 +164,4 @@
             "status": "unhealthy",
             "data_loaded": False,
             "error": str(e)
-        }
->>>>>>> 435389b1
+        }