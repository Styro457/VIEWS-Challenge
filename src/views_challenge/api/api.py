from enum import Enum
from typing import List, Optional
from views_challenge.api.keys_handler import verify_api_key_with_rate_limit
from fastapi import APIRouter, Query, Depends
from starlette.responses import JSONResponse

from views_challenge.configs.config import settings

from views_challenge.data.data import (
    get_all_months,
    get_all_cells,
    get_all_countries,
    get_cells_with_filters,
)
from views_challenge.data.models import CellsResponse


class ViolenceType(str, Enum):
    os = "os"
    ns = "ns"
    sb = "sb"


class ReturnParameters(str, Enum):
    grid_id = "grid_id"
    lat_lon = "lat_lon"
    country_id = "country_id"
    country_name = "country_name"
    map_value = "map_value"
    ci_50 = "ci_50"
    ci_90 = "ci_90"
    ci_99 = "ci_99"
    prob_above_10 = "prob_above_10"
    prob_above_20 = "prob_above_20"
    prob_above_30 = "prob_above_30"
    prob_above_40 = "prob_above_40"
    prob_above_50 = "prob_above_50"
    prob_above_60 = "prob_above_60"


router = APIRouter()


@router.get("/months")
<<<<<<< HEAD
def get_available_months(api_key_data=Depends(verify_api_key_with_rate_limit)):
=======
async def get_available_months():
>>>>>>> c79b2f9c
    """Get all available month IDs."""
    months = get_all_months()
    return {"months": months, "count": len(months)}


@router.get("/countries")
<<<<<<< HEAD
def get_available_countries(api_key_data=Depends(verify_api_key_with_rate_limit)):
=======
async def get_available_countries():
>>>>>>> c79b2f9c
    """Get all available country IDs."""
    countries = get_all_countries()
    return {"countries": countries, "count": len(countries)}


@router.get("/all_cells")
<<<<<<< HEAD
def get_all_cells_endpoint(api_key_data=Depends(verify_api_key_with_rate_limit)):
=======
async def get_all_cells_endpoint():
>>>>>>> c79b2f9c
    """Get all available cell IDs."""
    cells = get_all_cells()
    return {"cells": cells, "count": len(cells)}


@router.get("/cells", response_model=CellsResponse)
<<<<<<< HEAD
def get_cells_by_filters(
    api_key_data=Depends(verify_api_key_with_rate_limit),
=======
async def get_cells_by_filters(
>>>>>>> c79b2f9c
    ids: Optional[List[int]] = Query(None, description="List of grid cell IDs"),
    month_range_start: Optional[int] = Query(None, description="Start month ID"),
    month_range_end: Optional[int] = Query(None, description="End month ID"),
    country_id: Optional[int] = Query(None, description="Country ID"),
    violence_types: Optional[List[ViolenceType]] = Query(
        None, description="Violence types to include"
    ),
    limit: int = Query(settings.cell_request_default_limit, ge=1, le=settings.cell_request_max_limit,
                       description="Maximum number of cells to return"),
    offset: Optional[int] = Query(
        None, description="Offset from where to start returning cells"
    ),
    return_params: Optional[List[ReturnParameters]] = Query(
        None,
        description="Specify which data fields to return"
        " (e.g., map_value, ci_90, ci_99)",
    ),
):
    """
    Get grid cells with selective forecast data based on ReturnParameters.

    Default behavior (no query params):
    - Returns first 10 cells
    - Includes all violence types (sb, ns, os)
    - Includes all available months for those cells
    - Only computes basic cell info and MAP estimates

    ReturnParameters control what data is computed and returned:
    - grid_id, lat_lon, country_id: Basic cell information (always included)
    - map_value: MAP estimates
    - ci_50, ci_90, ci_99: Confidence intervals
    - prob_above_10 through prob_above_60: Probability thresholds

    Examples:
    - /cells?return_params=map_value,ci_90
    - /cells?ids=123&return_params=map_value,ci_50,ci_99
    """

    # Set defaults when no filters provided
    # if not any([ids, month_range_start, month_range_end, country_id]):
    #     # Get first N cells as default
    #     all_cells = get_all_cells()
    #     ids = all_cells[:limit]

    # Convert enum values to strings
    violence_type_strings = None
    if violence_types:
        violence_type_strings = [vt.value for vt in violence_types]

    # Convert ReturnParameters to field inclusion flags
    if return_params is None:
        # Default: include all fields
        grid_id = lat_lon = country_id_field = country_name_field = True
        map_value = ci_50 = ci_90 = ci_99 = True
        prob_thresholds = True
    else:
        # Selective: include essentials + specified fields
        grid_id = True  # Always include when return_params specified
        lat_lon = ReturnParameters.lat_lon in return_params
        country_id_field = True  # Always include when return_params specified
        country_name_field = ReturnParameters.country_name in return_params
        map_value = ReturnParameters.map_value in return_params
        ci_50 = ReturnParameters.ci_50 in return_params
        ci_90 = ReturnParameters.ci_90 in return_params
        ci_99 = ReturnParameters.ci_99 in return_params
        prob_thresholds = any(
            getattr(ReturnParameters, f"prob_above_{i}", None) in return_params
            for i in [10, 20, 30, 40, 50, 60]
        )

    # Note: grid_id, month_id are always
    # included when return_params specified

    # Note: Probability thresholds are included if any
    # statistical computation is requested

    filtered_cells = get_cells_with_filters(
        priogrid_ids=ids,
        month_range_start=month_range_start,
        month_range_end=month_range_end,
        country_id=country_id,
        country_name_field=country_name_field,
        violence_types=violence_type_strings,
        include_grid_id=grid_id,
        include_lat_lon=lat_lon,
        include_country_id=country_id_field,
        map_value=map_value,
        ci_50=ci_50,
        ci_90=ci_90,
        ci_99=ci_99,
        include_prob_thresholds=prob_thresholds,
        limit=limit,
        offset=offset,
    )

    response = JSONResponse(content=filtered_cells.model_dump(exclude_none=True))
    return response


@router.get("/health")
async def health_check():
    """Health check endpoint."""
    try:
        months = get_all_months()
        cells = get_all_cells()
        countries = get_all_countries()

        return {
            "status": "healthy",
            "data_loaded": True,
            "total_months": len(months),
            "total_cells": len(cells),
            "total_countries": len(countries),
        }
    except Exception as e:
        return {"status": "unhealthy", "data_loaded": False, "error": str(e)}
<|MERGE_RESOLUTION|>--- conflicted
+++ resolved
@@ -1,199 +1,183 @@
-from enum import Enum
-from typing import List, Optional
-from views_challenge.api.keys_handler import verify_api_key_with_rate_limit
-from fastapi import APIRouter, Query, Depends
-from starlette.responses import JSONResponse
-
-from views_challenge.configs.config import settings
-
-from views_challenge.data.data import (
-    get_all_months,
-    get_all_cells,
-    get_all_countries,
-    get_cells_with_filters,
-)
-from views_challenge.data.models import CellsResponse
-
-
-class ViolenceType(str, Enum):
-    os = "os"
-    ns = "ns"
-    sb = "sb"
-
-
-class ReturnParameters(str, Enum):
-    grid_id = "grid_id"
-    lat_lon = "lat_lon"
-    country_id = "country_id"
-    country_name = "country_name"
-    map_value = "map_value"
-    ci_50 = "ci_50"
-    ci_90 = "ci_90"
-    ci_99 = "ci_99"
-    prob_above_10 = "prob_above_10"
-    prob_above_20 = "prob_above_20"
-    prob_above_30 = "prob_above_30"
-    prob_above_40 = "prob_above_40"
-    prob_above_50 = "prob_above_50"
-    prob_above_60 = "prob_above_60"
-
-
-router = APIRouter()
-
-
-@router.get("/months")
-<<<<<<< HEAD
-def get_available_months(api_key_data=Depends(verify_api_key_with_rate_limit)):
-=======
-async def get_available_months():
->>>>>>> c79b2f9c
-    """Get all available month IDs."""
-    months = get_all_months()
-    return {"months": months, "count": len(months)}
-
-
-@router.get("/countries")
-<<<<<<< HEAD
-def get_available_countries(api_key_data=Depends(verify_api_key_with_rate_limit)):
-=======
-async def get_available_countries():
->>>>>>> c79b2f9c
-    """Get all available country IDs."""
-    countries = get_all_countries()
-    return {"countries": countries, "count": len(countries)}
-
-
-@router.get("/all_cells")
-<<<<<<< HEAD
-def get_all_cells_endpoint(api_key_data=Depends(verify_api_key_with_rate_limit)):
-=======
-async def get_all_cells_endpoint():
->>>>>>> c79b2f9c
-    """Get all available cell IDs."""
-    cells = get_all_cells()
-    return {"cells": cells, "count": len(cells)}
-
-
-@router.get("/cells", response_model=CellsResponse)
-<<<<<<< HEAD
-def get_cells_by_filters(
-    api_key_data=Depends(verify_api_key_with_rate_limit),
-=======
-async def get_cells_by_filters(
->>>>>>> c79b2f9c
-    ids: Optional[List[int]] = Query(None, description="List of grid cell IDs"),
-    month_range_start: Optional[int] = Query(None, description="Start month ID"),
-    month_range_end: Optional[int] = Query(None, description="End month ID"),
-    country_id: Optional[int] = Query(None, description="Country ID"),
-    violence_types: Optional[List[ViolenceType]] = Query(
-        None, description="Violence types to include"
-    ),
-    limit: int = Query(settings.cell_request_default_limit, ge=1, le=settings.cell_request_max_limit,
-                       description="Maximum number of cells to return"),
-    offset: Optional[int] = Query(
-        None, description="Offset from where to start returning cells"
-    ),
-    return_params: Optional[List[ReturnParameters]] = Query(
-        None,
-        description="Specify which data fields to return"
-        " (e.g., map_value, ci_90, ci_99)",
-    ),
-):
-    """
-    Get grid cells with selective forecast data based on ReturnParameters.
-
-    Default behavior (no query params):
-    - Returns first 10 cells
-    - Includes all violence types (sb, ns, os)
-    - Includes all available months for those cells
-    - Only computes basic cell info and MAP estimates
-
-    ReturnParameters control what data is computed and returned:
-    - grid_id, lat_lon, country_id: Basic cell information (always included)
-    - map_value: MAP estimates
-    - ci_50, ci_90, ci_99: Confidence intervals
-    - prob_above_10 through prob_above_60: Probability thresholds
-
-    Examples:
-    - /cells?return_params=map_value,ci_90
-    - /cells?ids=123&return_params=map_value,ci_50,ci_99
-    """
-
-    # Set defaults when no filters provided
-    # if not any([ids, month_range_start, month_range_end, country_id]):
-    #     # Get first N cells as default
-    #     all_cells = get_all_cells()
-    #     ids = all_cells[:limit]
-
-    # Convert enum values to strings
-    violence_type_strings = None
-    if violence_types:
-        violence_type_strings = [vt.value for vt in violence_types]
-
-    # Convert ReturnParameters to field inclusion flags
-    if return_params is None:
-        # Default: include all fields
-        grid_id = lat_lon = country_id_field = country_name_field = True
-        map_value = ci_50 = ci_90 = ci_99 = True
-        prob_thresholds = True
-    else:
-        # Selective: include essentials + specified fields
-        grid_id = True  # Always include when return_params specified
-        lat_lon = ReturnParameters.lat_lon in return_params
-        country_id_field = True  # Always include when return_params specified
-        country_name_field = ReturnParameters.country_name in return_params
-        map_value = ReturnParameters.map_value in return_params
-        ci_50 = ReturnParameters.ci_50 in return_params
-        ci_90 = ReturnParameters.ci_90 in return_params
-        ci_99 = ReturnParameters.ci_99 in return_params
-        prob_thresholds = any(
-            getattr(ReturnParameters, f"prob_above_{i}", None) in return_params
-            for i in [10, 20, 30, 40, 50, 60]
-        )
-
-    # Note: grid_id, month_id are always
-    # included when return_params specified
-
-    # Note: Probability thresholds are included if any
-    # statistical computation is requested
-
-    filtered_cells = get_cells_with_filters(
-        priogrid_ids=ids,
-        month_range_start=month_range_start,
-        month_range_end=month_range_end,
-        country_id=country_id,
-        country_name_field=country_name_field,
-        violence_types=violence_type_strings,
-        include_grid_id=grid_id,
-        include_lat_lon=lat_lon,
-        include_country_id=country_id_field,
-        map_value=map_value,
-        ci_50=ci_50,
-        ci_90=ci_90,
-        ci_99=ci_99,
-        include_prob_thresholds=prob_thresholds,
-        limit=limit,
-        offset=offset,
-    )
-
-    response = JSONResponse(content=filtered_cells.model_dump(exclude_none=True))
-    return response
-
-
-@router.get("/health")
-async def health_check():
-    """Health check endpoint."""
-    try:
-        months = get_all_months()
-        cells = get_all_cells()
-        countries = get_all_countries()
-
-        return {
-            "status": "healthy",
-            "data_loaded": True,
-            "total_months": len(months),
-            "total_cells": len(cells),
-            "total_countries": len(countries),
-        }
-    except Exception as e:
-        return {"status": "unhealthy", "data_loaded": False, "error": str(e)}
+from enum import Enum
+from typing import List, Optional
+from views_challenge.api.keys_handler import verify_api_key_with_rate_limit
+from fastapi import APIRouter, Query, Depends
+from starlette.responses import JSONResponse
+
+from views_challenge.configs.config import settings
+
+from views_challenge.data.data import (
+    get_all_months,
+    get_all_cells,
+    get_all_countries,
+    get_cells_with_filters,
+)
+from views_challenge.data.models import CellsResponse
+
+
+class ViolenceType(str, Enum):
+    os = "os"
+    ns = "ns"
+    sb = "sb"
+
+
+class ReturnParameters(str, Enum):
+    grid_id = "grid_id"
+    lat_lon = "lat_lon"
+    country_id = "country_id"
+    country_name = "country_name"
+    map_value = "map_value"
+    ci_50 = "ci_50"
+    ci_90 = "ci_90"
+    ci_99 = "ci_99"
+    prob_above_10 = "prob_above_10"
+    prob_above_20 = "prob_above_20"
+    prob_above_30 = "prob_above_30"
+    prob_above_40 = "prob_above_40"
+    prob_above_50 = "prob_above_50"
+    prob_above_60 = "prob_above_60"
+
+
+router = APIRouter()
+
+
+@router.get("/months")
+async def get_available_months(api_key_data=Depends(verify_api_key_with_rate_limit)):
+    """Get all available month IDs."""
+    months = get_all_months()
+    return {"months": months, "count": len(months)}
+
+
+@router.get("/countries")
+async def get_available_countries(api_key_data=Depends(verify_api_key_with_rate_limit)):
+    """Get all available country IDs."""
+    countries = get_all_countries()
+    return {"countries": countries, "count": len(countries)}
+
+
+@router.get("/all_cells")
+async def get_all_cells_endpoint(api_key_data=Depends(verify_api_key_with_rate_limit)):
+    """Get all available cell IDs."""
+    cells = get_all_cells()
+    return {"cells": cells, "count": len(cells)}
+
+
+@router.get("/cells", response_model=CellsResponse)
+async def get_cells_by_filters(
+    api_key_data=Depends(verify_api_key_with_rate_limit),
+    ids: Optional[List[int]] = Query(None, description="List of grid cell IDs"),
+    month_range_start: Optional[int] = Query(None, description="Start month ID"),
+    month_range_end: Optional[int] = Query(None, description="End month ID"),
+    country_id: Optional[int] = Query(None, description="Country ID"),
+    violence_types: Optional[List[ViolenceType]] = Query(
+        None, description="Violence types to include"
+    ),
+    limit: int = Query(settings.cell_request_default_limit, ge=1, le=settings.cell_request_max_limit,
+                       description="Maximum number of cells to return"),
+    offset: Optional[int] = Query(
+        None, description="Offset from where to start returning cells"
+    ),
+    return_params: Optional[List[ReturnParameters]] = Query(
+        None,
+        description="Specify which data fields to return"
+        " (e.g., map_value, ci_90, ci_99)",
+    ),
+):
+    """
+    Get grid cells with selective forecast data based on ReturnParameters.
+
+    Default behavior (no query params):
+    - Returns first 10 cells
+    - Includes all violence types (sb, ns, os)
+    - Includes all available months for those cells
+    - Only computes basic cell info and MAP estimates
+
+    ReturnParameters control what data is computed and returned:
+    - grid_id, lat_lon, country_id: Basic cell information (always included)
+    - map_value: MAP estimates
+    - ci_50, ci_90, ci_99: Confidence intervals
+    - prob_above_10 through prob_above_60: Probability thresholds
+
+    Examples:
+    - /cells?return_params=map_value,ci_90
+    - /cells?ids=123&return_params=map_value,ci_50,ci_99
+    """
+
+    # Set defaults when no filters provided
+    # if not any([ids, month_range_start, month_range_end, country_id]):
+    #     # Get first N cells as default
+    #     all_cells = get_all_cells()
+    #     ids = all_cells[:limit]
+
+    # Convert enum values to strings
+    violence_type_strings = None
+    if violence_types:
+        violence_type_strings = [vt.value for vt in violence_types]
+
+    # Convert ReturnParameters to field inclusion flags
+    if return_params is None:
+        # Default: include all fields
+        grid_id = lat_lon = country_id_field = country_name_field = True
+        map_value = ci_50 = ci_90 = ci_99 = True
+        prob_thresholds = True
+    else:
+        # Selective: include essentials + specified fields
+        grid_id = True  # Always include when return_params specified
+        lat_lon = ReturnParameters.lat_lon in return_params
+        country_id_field = True  # Always include when return_params specified
+        country_name_field = ReturnParameters.country_name in return_params
+        map_value = ReturnParameters.map_value in return_params
+        ci_50 = ReturnParameters.ci_50 in return_params
+        ci_90 = ReturnParameters.ci_90 in return_params
+        ci_99 = ReturnParameters.ci_99 in return_params
+        prob_thresholds = any(
+            getattr(ReturnParameters, f"prob_above_{i}", None) in return_params
+            for i in [10, 20, 30, 40, 50, 60]
+        )
+
+    # Note: grid_id, month_id are always
+    # included when return_params specified
+
+    # Note: Probability thresholds are included if any
+    # statistical computation is requested
+
+    filtered_cells = get_cells_with_filters(
+        priogrid_ids=ids,
+        month_range_start=month_range_start,
+        month_range_end=month_range_end,
+        country_id=country_id,
+        country_name_field=country_name_field,
+        violence_types=violence_type_strings,
+        include_grid_id=grid_id,
+        include_lat_lon=lat_lon,
+        include_country_id=country_id_field,
+        map_value=map_value,
+        ci_50=ci_50,
+        ci_90=ci_90,
+        ci_99=ci_99,
+        include_prob_thresholds=prob_thresholds,
+        limit=limit,
+        offset=offset,
+    )
+
+    response = JSONResponse(content=filtered_cells.model_dump(exclude_none=True))
+    return response
+
+
+@router.get("/health")
+async def health_check():
+    """Health check endpoint."""
+    try:
+        months = get_all_months()
+        cells = get_all_cells()
+        countries = get_all_countries()
+
+        return {
+            "status": "healthy",
+            "data_loaded": True,
+            "total_months": len(months),
+            "total_cells": len(cells),
+            "total_countries": len(countries),
+        }
+    except Exception as e:
+        return {"status": "unhealthy", "data_loaded": False, "error": str(e)}