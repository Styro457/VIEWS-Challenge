--- conflicted
+++ resolved
@@ -6,7 +6,6 @@
 # engine ~ used by alchemy, talks to postgres ~ connection
 from sqlalchemy import create_engine
 # factory used to create session objects
-<<<<<<< HEAD
 from sqlalchemy.orm import sessionmaker, Session
 
 from views_challenge.configs.config import settings
@@ -40,19 +39,6 @@
             db.close()
 
 database = Database()
-if settings.database_url is not None and settings.database_url != "":
-    database.connect(settings.database_url)
-=======
-from sqlalchemy.orm import sessionmaker
-from views_challenge.configs.config import settings
-
-# dialect://username:password@host:port/database
-# should be stored in .env
-DB_URL = f"postgresql://{settings.database_user}:{settings.database_password}@localhost:{settings.database_port}/views_api"
-print(DB_URL)
-
-# initiates the engine, it knows how to talk to and manage the db
-engine = create_engine(DB_URL)
-# creates session factory binded to engine
-SessionLocal = sessionmaker(bind=engine)
->>>>>>> 7321c8a8
+if settings.database_user is not None and settings.database_user != "":
+    DB_URL = f"postgresql://{settings.database_user}:{settings.database_password}@localhost:{settings.database_port}/views_api"
+    database.connect(settings.database_url)