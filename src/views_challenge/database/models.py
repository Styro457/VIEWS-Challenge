--- conflicted
+++ resolved
@@ -1,13 +1,9 @@
-<<<<<<< HEAD
-from sqlalchemy import Column, String, Boolean, DateTime, Integer, ForeignKey
-=======
 """
 SQLAlchemy ORM Models for Postgres database
 """
 
 
 from sqlalchemy import Column, String, Boolean, DateTime, Integer
->>>>>>> 3d7fba70
 
 # function that creates a base class for ORM models
 from sqlalchemy.ext.declarative import declarative_base
@@ -22,9 +18,11 @@
     """ORM Model for storing data about api keys"""
     __tablename__ = "api_keys"
     key = Column(String, primary_key=True)
-<<<<<<< HEAD
-    expires_at = Column(DateTime)
+    expires_at = Column(DateTime, nullable=True)
     revoked = Column(Boolean, default=False)
+    daily_limit = Column(Integer, default=DEFAULT_DAILY_REQUESTS_LIMIT)
+    admin = Column(Boolean, default=False)
+    expired = Column(Boolean, default=False)
 
 
 # represents the table for tracking API requests for rate limiting
@@ -34,10 +32,4 @@
     api_key = Column(String, ForeignKey("api_keys.key"), nullable=False)
     endpoint = Column(String, nullable=False)  # which endpoint was called
     timestamp = Column(DateTime, nullable=False)  # when the request was made
-=======
-    expires_at = Column(DateTime, nullable=True)
-    revoked = Column(Boolean, default=False)
-    daily_limit = Column(Integer, default=DEFAULT_DAILY_REQUESTS_LIMIT)
-    admin = Column(Boolean, default=False)
-    expired = Column(Boolean, default=False)
->>>>>>> 3d7fba70
+    
