<<<<<<< HEAD
=======
"""
Program entry point
"""


#import views_challenge.api.api as api
>>>>>>> 3d7fba70
from fastapi import FastAPI
from views_challenge.database.database import engine
from views_challenge.database.models import Base
from starlette.middleware.gzip import GZipMiddleware
<<<<<<< HEAD

from views_challenge.api import keys_handler
from views_challenge.api import api
from views_challenge.configs.config import settings

app = FastAPI()
app.include_router(api.router)
app.include_router(keys_handler.router, prefix="/auth")
=======
#from views_challenge.api import api
from views_challenge.api import keys_handler
app = FastAPI()
#app.include_router(api.router)
app.include_router(keys_handler.keys_router)
>>>>>>> 3d7fba70

app.add_middleware(GZipMiddleware, minimum_size=settings.response_compression_min)

Base.metadata.create_all(bind=engine)

@app.on_event("startup")
def on_startup():
<<<<<<< HEAD
    Base.metadata.create_all(bind=engine)
=======
   """Called on API startup, updates database schemas"""
   Base.metadata.create_all(bind=engine)
   
>>>>>>> 3d7fba70
<|MERGE_RESOLUTION|>--- conflicted
+++ resolved
@@ -1,17 +1,13 @@
-<<<<<<< HEAD
-=======
 """
 Program entry point
 """
 
 
 #import views_challenge.api.api as api
->>>>>>> 3d7fba70
 from fastapi import FastAPI
 from views_challenge.database.database import engine
 from views_challenge.database.models import Base
 from starlette.middleware.gzip import GZipMiddleware
-<<<<<<< HEAD
 
 from views_challenge.api import keys_handler
 from views_challenge.api import api
@@ -20,13 +16,6 @@
 app = FastAPI()
 app.include_router(api.router)
 app.include_router(keys_handler.router, prefix="/auth")
-=======
-#from views_challenge.api import api
-from views_challenge.api import keys_handler
-app = FastAPI()
-#app.include_router(api.router)
-app.include_router(keys_handler.keys_router)
->>>>>>> 3d7fba70
 
 app.add_middleware(GZipMiddleware, minimum_size=settings.response_compression_min)
 
@@ -34,10 +23,6 @@
 
 @app.on_event("startup")
 def on_startup():
-<<<<<<< HEAD
-    Base.metadata.create_all(bind=engine)
-=======
    """Called on API startup, updates database schemas"""
    Base.metadata.create_all(bind=engine)
-   
->>>>>>> 3d7fba70
+   