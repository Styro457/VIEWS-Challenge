--- conflicted
+++ resolved
@@ -19,18 +19,14 @@
     "fastapi>=0.111.1",
     "uvicorn>=0.36.0",
     "pydantic>=2.11.9",
-<<<<<<< HEAD
     "pydantic-settings>=2.10.0",
     "pandas>=1.4.4",
-    "views_pipeline_core==2.1.1"
-=======
     "uvicorn>=0.26.0",
     "pydantic>=2.11.0",
     "pandas>=2.3.0",
     "torch>=2.8.0",
     "joblib>=1.5.0",
     "tqdm>=4.66.0"
->>>>>>> d10f77da
 ]
 
 [project.optional-dependencies]
